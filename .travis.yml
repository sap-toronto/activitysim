os: linux
language: python

env:
  global:
  - TEST_ENV=activitysim-test

cache:
  directories:
    - activitysim/examples/example_mtc/test/output/cache
    - activitysim/examples/example_arc/test/output/cache

jobs:
  include:
    # Add new TEST_SUITE jobs as needed via Travis build matrix expansion
    # define an alternative TEST_ENV to add special dependencies for particular tests
    # Test suites are arranged in groups; all tests in a group must pass before
    # the next stage group can begin.

    - stage: Core Functionality
      env: TEST_SUITE=activitysim/abm/models
    - env: TEST_SUITE=activitysim/abm/test
    - env: TEST_SUITE=activitysim/cli
    - env: TEST_SUITE=activitysim/core

<<<<<<< HEAD
    - stage: Primary Example
      name: "MTC Example"
      env: TEST_SUITE=activitysim/examples/example_mtc/test

    - stage: Other Examples
      name: "MTC Extended Example"
      env: TEST_SUITE=activitysim/examples/example_mtc_extended/test
=======
    - stage: Examples
      name: "Prototype MTC"
      env: TEST_SUITE=activitysim/examples/prototype_mtc/test
    - name: "Prototype MTC (Extended)"
      env: TEST_SUITE=activitysim/examples/prototype_mtc_extended/test
>>>>>>> 3b7e5519
    - name: "Multizone Example"
      env: TEST_SUITE=activitysim/examples/placeholder_multiple_zone/test
    - name: "Marin Example"
      env: TEST_SUITE=activitysim/examples/prototype_marin/test
    - name: "ARC Example"
      env: TEST_SUITE=activitysim/examples/prototype_arc/test
    - name: "SEMCOG Example"
      env: TEST_SUITE=activitysim/examples/prototype_semcog/test
    - name: "PSRC Example"
      env: TEST_SUITE=activitysim/examples/placeholder_psrc/test
    - name: "SANDAG Example"
      env: TEST_SUITE=activitysim/examples/placeholder_sandag/test
    - name: "SANDAG Cross-Border Example"
      env: TEST_SUITE=activitysim/examples/prototype_sandag_xborder/test

    - stage: Estimation Mode
      name: "Larch Test"
      env: TEST_SUITE=activitysim/estimation/test/test_larch_estimation.py TEST_ENV="activitysim-test-larch"

    - stage: Deployment
      name: Documentation
      env: TEST_ENV="activitysim-test-larch"
      script:
        - coveralls
        # Build docs
        - mamba install sphinx numpydoc
        - conda install -c conda-forge sphinx_rtd_theme==0.5.2
        - cd docs
        - make clean
        - make html
        - touch _build/html/.nojekyll
      deploy:
        - provider: pages
          local_dir: docs/_build/html
          skip_cleanup: true
          github_token: $GH_TOKEN  # Set in the settings page of the repository, as a secure variable
          keep_history: true
          on:
            branch: master
    - name: "PyPI Deployment"
      script: skip     # do not want to rerun any tests
      deploy:
        - provider: pypi
          username: "__token__"
          password: "$PYPI_AUTH_TOKEN"  # Set in the settings page of the repository, as a secure variable
          skip_existing: true
          on:
            branch: [ master ]

python:
  - '3.9'

install:
- wget -O Mambaforge.sh https://github.com/conda-forge/miniforge/releases/latest/download/Mambaforge-$(uname)-$(uname -m).sh
- bash Mambaforge.sh -b -p $HOME/miniconda
- source "$HOME/miniconda/etc/profile.d/conda.sh"
- hash -r
- conda config --set always_yes yes --set changeps1 no
- mamba update -q mamba
- mamba info -a
# write travis python version into selected test environment definition file
- sed -e "s/\${TRAVIS_PYTHON_VERSION}/${TRAVIS_PYTHON_VERSION}/" conda-environments/${TEST_ENV}.yml > conda-env.yml
# create test environment in one pass
- mamba env create -n asimtest --file conda-env.yml
- conda activate asimtest
- pip install .
- pip freeze

script:
# This is the "default" script used for each test suite, unless overridden with a "script" in the jobs above.
# build 2 and 3 zone test data twice since the Python test code on Linux sees these as different locations
- python activitysim/examples/placeholder_multiple_zone/scripts/two_zone_example_data.py
- python activitysim/examples/placeholder_multiple_zone/scripts/three_zone_example_data.py
- python /home/travis/miniconda/envs/asimtest/lib/python$TRAVIS_PYTHON_VERSION/site-packages/activitysim/examples/placeholder_multiple_zone/scripts/two_zone_example_data.py
- python /home/travis/miniconda/envs/asimtest/lib/python$TRAVIS_PYTHON_VERSION/site-packages/activitysim/examples/placeholder_multiple_zone/scripts/three_zone_example_data.py
- black --check --diff activitysim
# run specific TEST_SUITE job on travis to avoid job max time
- travis_wait 50 py.test $TEST_SUITE --cov activitysim --cov-report term-missing --durations=0
<<<<<<< HEAD
- coveralls || echo "coveralls failed"
=======
# coveralls # disable coveralls service, which errors frequently
>>>>>>> 3b7e5519
<|MERGE_RESOLUTION|>--- conflicted
+++ resolved
@@ -23,21 +23,13 @@
     - env: TEST_SUITE=activitysim/cli
     - env: TEST_SUITE=activitysim/core
 
-<<<<<<< HEAD
     - stage: Primary Example
-      name: "MTC Example"
-      env: TEST_SUITE=activitysim/examples/example_mtc/test
+      name: "Prototype MTC"
+      env: TEST_SUITE=activitysim/examples/prototype_mtc/test
 
     - stage: Other Examples
-      name: "MTC Extended Example"
-      env: TEST_SUITE=activitysim/examples/example_mtc_extended/test
-=======
-    - stage: Examples
-      name: "Prototype MTC"
-      env: TEST_SUITE=activitysim/examples/prototype_mtc/test
-    - name: "Prototype MTC (Extended)"
+      name: "Prototype MTC (Extended)"
       env: TEST_SUITE=activitysim/examples/prototype_mtc_extended/test
->>>>>>> 3b7e5519
     - name: "Multizone Example"
       env: TEST_SUITE=activitysim/examples/placeholder_multiple_zone/test
     - name: "Marin Example"
@@ -116,8 +108,4 @@
 - black --check --diff activitysim
 # run specific TEST_SUITE job on travis to avoid job max time
 - travis_wait 50 py.test $TEST_SUITE --cov activitysim --cov-report term-missing --durations=0
-<<<<<<< HEAD
-- coveralls || echo "coveralls failed"
-=======
-# coveralls # disable coveralls service, which errors frequently
->>>>>>> 3b7e5519
+- coveralls || echo "coveralls failed"