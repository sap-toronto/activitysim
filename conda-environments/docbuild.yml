--- conflicted
+++ resolved
@@ -30,12 +30,8 @@
 - numpydoc
 - openmatrix >= 0.3.4.1
 - orca >= 1.6
-<<<<<<< HEAD
 - pandas >= 1.1.0,<2
-=======
-- pandas >= 1.1.0
 - platformdirs
->>>>>>> 8a523cb8
 - psutil >= 4.1
 - pyarrow >= 2.0
 - pydantic
