# Environment for Advanced Development
#  This is a set of recommended dependencies for ActivitySim developers.
#  It includes a variety of tools and packages not necessary for actually
#  running models, but useful for writing code, running tests and
#  experiments, etc.
#
#  This file does not install ActivitySim or Sharrow, you must do that yourself
#  (so that you can install a preferred branch or fork)
#
#  usage: $ mamba env create --file=activitysim-dev-base.yml -n ASIM-DEV

channels:
- conda-forge
- nodefaults
dependencies:
- python=3.10
- pip
- appdirs
- asv  # for benchmarking
- black >= 22.0,<23
- bump2version  # for making a release
- coveralls
- cytoolz = 0.12.*
- dask = 2023.3.*
- descartes
- filelock
- fsspec
- geopandas
- gh
- git
- ipykernel  # so this env will appear in jupyter as a selection
- isort
- jupyterlab
<<<<<<< HEAD
- larch >= 5.7.1
=======
- larch = 5.7.*
>>>>>>> d416f26a
- matplotlib
- myst-parser  # allows markdown in sphinx
- nbconvert
- nbformat
<<<<<<< HEAD
- nbmake
- numba >= 0.55.2
- numexpr
- numpy >= 1.16.1
=======
- numba = 0.56.*
- numexpr
- numpy = 1.23.*
>>>>>>> d416f26a
- numpydoc
- openmatrix = 0.3.*
- orca = 1.8
- pandas = 1.4.*
- platformdirs = 3.2.*
- pre-commit
- psutil = 5.9.*
- pyarrow = 11.*
- pycodestyle
- pydantic = 1.10.*
- pydata-sphinx-theme
- pyinstrument = 4.4
- pypyr = 5.8.*
- pytables >=3.5.1,<3.7
- pytest = 7.2.*
- pytest-cov
- pytest-regressions
- pyyaml = 6.*
- requests = 2.28.*
- rich = 13.3.*
- ruby  # required for benchmarking pre-commit hooks
- ruff
- setuptools_scm
- scikit-learn = 1.2.*
- simwrapper > 1.7
- snakeviz  # for profiling
- sphinx = 6.1.*
- sphinx_rtd_theme = 1.2.*
- sphinx-argparse = 0.4.*
- xarray = 2023.2.*
- xmle
- zarr = 2.14.*

- pip:
  - autodoc_pydantic<|MERGE_RESOLUTION|>--- conflicted
+++ resolved
@@ -15,7 +15,6 @@
 dependencies:
 - python=3.10
 - pip
-- appdirs
 - asv  # for benchmarking
 - black >= 22.0,<23
 - bump2version  # for making a release
@@ -31,25 +30,15 @@
 - ipykernel  # so this env will appear in jupyter as a selection
 - isort
 - jupyterlab
-<<<<<<< HEAD
-- larch >= 5.7.1
-=======
 - larch = 5.7.*
->>>>>>> d416f26a
 - matplotlib
 - myst-parser  # allows markdown in sphinx
 - nbconvert
 - nbformat
-<<<<<<< HEAD
 - nbmake
-- numba >= 0.55.2
-- numexpr
-- numpy >= 1.16.1
-=======
 - numba = 0.56.*
 - numexpr
 - numpy = 1.23.*
->>>>>>> d416f26a
 - numpydoc
 - openmatrix = 0.3.*
 - orca = 1.8
