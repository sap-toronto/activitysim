--- conflicted
+++ resolved
@@ -3,15 +3,6 @@
 
 # raise error if any sub-process fails without waiting for others to complete
 fail_fast: True
-
-<<<<<<< HEAD
-# - ------------------------- production config
-#multiprocess: True
-#strict: False
-#mem_tick: 0
-#use_shadow_pricing: True
-=======
->>>>>>> c3b51334
 
 # - ------------------------- production config
 #multiprocess: True
@@ -32,31 +23,19 @@
 #stagger: 0
 
 
-## - ------------------------- dev config
+# - ------------------------- dev config
 multiprocess: True
 strict: False
 mem_tick: 30
 use_shadow_pricing: False
 
-<<<<<<< HEAD
-# - small sample
-households_sample_size:  5000
-chunk_size: 500000000
-num_processes: 2
-stagger: 5
 
-=======
 ## - small sample
 #households_sample_size:  5000
 #chunk_size: 500000000
 #num_processes: 2
 #stagger: 5
 
-# - stride sample
-#households_sample_size:  0
-#chunk_size: 1000000000
-#num_processes: 1
->>>>>>> c3b51334
 
 ## - example sample
 households_sample_size:  100
