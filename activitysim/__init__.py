--- conflicted
+++ resolved
@@ -6,15 +6,6 @@
 try:
     from ._generated_version import __version__, __version_tuple__
 except ImportError:
-<<<<<<< HEAD
-    # Package is not installed, parse git tag at runtime
-    try:
-        import setuptools_scm
-
-        __version__ = setuptools_scm.get_version("../", relative_to=__file__)
-    except ImportError:
-        __version__ = "999"
-=======
     # Package is not "installed", parse git tag at runtime
     from importlib.metadata import PackageNotFoundError, version
 
@@ -24,5 +15,4 @@
         # package is not installed
         __version__ = "999"
 
->>>>>>> 9a782f8f
     __version_tuple__ = __version__.split(".")