--- conflicted
+++ resolved
@@ -57,21 +57,11 @@
         print "Running segment '%s' of size %d" % (name, len(segment))
 
         choices, _ = \
-<<<<<<< HEAD
-            asim.simple_simulate(segment,
-                                 zones.to_frame(),
-                                 destination_choice_spec[name],
-                                 skims=skims,
-                                 locals_d=locals_d,
-                                 mult_by_alt_col=False,
-                                 sample_size=50)
-
-=======
             asim.interaction_simulate(
                 segment, zones.to_frame(),
                 destination_choice_spec.to_frame()[[name]],
-                skims, skim_join_name="TAZ", sample_size=50)
->>>>>>> cf667d42
+                skims=skims, locals_d=locals_d, sample_size=50)
+
         choices_list.append(choices)
 
     choices = pd.concat(choices_list)
