--- conflicted
+++ resolved
@@ -88,25 +88,19 @@
         if np.isscalar(x):
             return pd.Series([x] * len(df), index=df.index)
         return x
-<<<<<<< HEAD
-    return pd.DataFrame.from_items(
-        [(e, to_series(eval(e[1:], globals(), locals_d)) if e.startswith('@')
-            else df.eval(e)) for e in exprs])
-=======
 
     l = []
     # need to be able to identify which variables causes an error, which keeps
     # this from being expressed more parsimoniously
     for e in exprs:
         try:
-            l.append((e, to_series(eval(e[1:], locals_d, locals()))
+            l.append((e, to_series(eval(e[1:], globals(), locals_d))
                      if e.startswith('@') else df.eval(e)))
         except Exception as err:
             print "Variable evaluation failed for: %s" % str(e)
             raise err
 
     return pd.DataFrame.from_items(l)
->>>>>>> 03b64c64
 
 
 def add_skims(df, skims):
