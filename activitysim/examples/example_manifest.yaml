--- conflicted
+++ resolved
@@ -32,11 +32,7 @@
   include:
     - example_mtc/configs
     - example_mtc/configs_mp
-<<<<<<< HEAD
     # example_mtc/data # load data from activitysim_resources instead
-=======
-    # example_mtc/data
->>>>>>> f454dc03
     - example_mtc/output
     - https://media.githubusercontent.com/media/activitysim/activitysim_resources/master/mtc_data_full/skims.omx
       data/skims.omx
@@ -812,9 +808,6 @@
       9b74d18d681a1c61708dd5767d90d7872443a0ef7be189f802c3905592f3c8da
     - https://media.githubusercontent.com/media/activitysim/activitysim_resources/master/sandag_3_zone_data_full/tap_lines.csv
       data_3/tap_lines.csv
-<<<<<<< HEAD
-      0e1b2c532e5e85b48e2ac77b2836be7ec0cc7cba79907c6f5fb11d2ba171230a
-=======
       0e1b2c532e5e85b48e2ac77b2836be7ec0cc7cba79907c6f5fb11d2ba171230a
 
 - name: example_sandag_xborder
@@ -868,5 +861,4 @@
     - https://media.githubusercontent.com/media/activitysim/activitysim_resources/master/sandag_xborder/traffic_skims_xborder_MD.omx
       data/traffic_skims_xborder_MD.omx
     - https://media.githubusercontent.com/media/activitysim/activitysim_resources/master/sandag_xborder/traffic_skims_xborder_PM.omx
-      data/traffic_skims_xborder_PM.omx      
->>>>>>> f454dc03
+      data/traffic_skims_xborder_PM.omx      