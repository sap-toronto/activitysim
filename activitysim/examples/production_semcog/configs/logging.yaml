# Config for logging
# ------------------
# See http://docs.python.org/2.7/library/logging.config.html#configuration-dictionary-schema

logging:
  version: 1
  disable_existing_loggers: true


  # Configuring the default (root) logger is highly recommended
  root:
    level: NOTSET
    handlers: [console]

  loggers:

    activitysim:
<<<<<<< HEAD
      level: INFO
=======
      level: DEBUG
>>>>>>> d8f8fcbc
      handlers: [console, logfile]
      propagate: false

    orca:
      level: WARN
      handlers: [console, logfile]
      propagate: false

<<<<<<< HEAD
=======
    filelock:
      level: WARN

    sharrow:
      level: INFO

    blib2to3:
      level: WARN

    black:
      level: WARN

>>>>>>> d8f8fcbc
  handlers:

    logfile:
      class: logging.FileHandler
      filename:
        get_log_file_path: 'activitysim.log'
      mode: w
      formatter: fileFormatter
      level: NOTSET

    console:
      class: logging.StreamHandler
      stream: ext://sys.stdout
<<<<<<< HEAD
      formatter: simpleFormatter
=======
      formatter: elapsedFormatter
>>>>>>> d8f8fcbc
      level: NOTSET

  formatters:

    simpleFormatter:
      class: logging.Formatter
      # format: '%(levelname)s - %(name)s - %(message)s'
      format: '%(levelname)s - %(message)s'
      datefmt: '%d/%m/%Y %H:%M:%S'

    fileFormatter:
      class: logging.Formatter
      format: '%(asctime)s - %(levelname)s - %(name)s - %(message)s'
<<<<<<< HEAD
      datefmt: '%d/%m/%Y %H:%M:%S'
=======
      datefmt: '%d/%m/%Y %H:%M:%S'

    elapsedFormatter:
      (): activitysim.core.tracing.ElapsedTimeFormatter
      format: '[{elapsedTime}] {levelname:s}: {message:s}'
      style: '{'
>>>>>>> d8f8fcbc
<|MERGE_RESOLUTION|>--- conflicted
+++ resolved
@@ -1,86 +1,71 @@
-# Config for logging
-# ------------------
-# See http://docs.python.org/2.7/library/logging.config.html#configuration-dictionary-schema
-
-logging:
-  version: 1
-  disable_existing_loggers: true
-
-
-  # Configuring the default (root) logger is highly recommended
-  root:
-    level: NOTSET
-    handlers: [console]
-
-  loggers:
-
-    activitysim:
-<<<<<<< HEAD
-      level: INFO
-=======
-      level: DEBUG
->>>>>>> d8f8fcbc
-      handlers: [console, logfile]
-      propagate: false
-
-    orca:
-      level: WARN
-      handlers: [console, logfile]
-      propagate: false
-
-<<<<<<< HEAD
-=======
-    filelock:
-      level: WARN
-
-    sharrow:
-      level: INFO
-
-    blib2to3:
-      level: WARN
-
-    black:
-      level: WARN
-
->>>>>>> d8f8fcbc
-  handlers:
-
-    logfile:
-      class: logging.FileHandler
-      filename:
-        get_log_file_path: 'activitysim.log'
-      mode: w
-      formatter: fileFormatter
-      level: NOTSET
-
-    console:
-      class: logging.StreamHandler
-      stream: ext://sys.stdout
-<<<<<<< HEAD
-      formatter: simpleFormatter
-=======
-      formatter: elapsedFormatter
->>>>>>> d8f8fcbc
-      level: NOTSET
-
-  formatters:
-
-    simpleFormatter:
-      class: logging.Formatter
-      # format: '%(levelname)s - %(name)s - %(message)s'
-      format: '%(levelname)s - %(message)s'
-      datefmt: '%d/%m/%Y %H:%M:%S'
-
-    fileFormatter:
-      class: logging.Formatter
-      format: '%(asctime)s - %(levelname)s - %(name)s - %(message)s'
-<<<<<<< HEAD
-      datefmt: '%d/%m/%Y %H:%M:%S'
-=======
-      datefmt: '%d/%m/%Y %H:%M:%S'
-
-    elapsedFormatter:
-      (): activitysim.core.tracing.ElapsedTimeFormatter
-      format: '[{elapsedTime}] {levelname:s}: {message:s}'
-      style: '{'
->>>>>>> d8f8fcbc
+# Config for logging
+# ------------------
+# See http://docs.python.org/2.7/library/logging.config.html#configuration-dictionary-schema
+
+logging:
+  version: 1
+  disable_existing_loggers: true
+
+
+  # Configuring the default (root) logger is highly recommended
+  root:
+    level: NOTSET
+    handlers: [console]
+
+  loggers:
+
+    activitysim:
+      level: INFO
+      handlers: [console, logfile]
+      propagate: false
+
+    orca:
+      level: WARN
+      handlers: [console, logfile]
+      propagate: false
+
+    filelock:
+      level: WARN
+
+    sharrow:
+      level: INFO
+
+    blib2to3:
+      level: WARN
+
+    black:
+      level: WARN
+
+  handlers:
+
+    logfile:
+      class: logging.FileHandler
+      filename:
+        get_log_file_path: 'activitysim.log'
+      mode: w
+      formatter: fileFormatter
+      level: NOTSET
+
+    console:
+      class: logging.StreamHandler
+      stream: ext://sys.stdout
+      formatter: elapsedFormatter
+      level: NOTSET
+
+  formatters:
+
+    simpleFormatter:
+      class: logging.Formatter
+      # format: '%(levelname)s - %(name)s - %(message)s'
+      format: '%(levelname)s - %(message)s'
+      datefmt: '%d/%m/%Y %H:%M:%S'
+
+    fileFormatter:
+      class: logging.Formatter
+      format: '%(asctime)s - %(levelname)s - %(name)s - %(message)s'
+      datefmt: '%d/%m/%Y %H:%M:%S'
+
+    elapsedFormatter:
+      (): activitysim.core.tracing.ElapsedTimeFormatter
+      format: '[{elapsedTime}] {levelname:s}: {message:s}'
+      style: '{'