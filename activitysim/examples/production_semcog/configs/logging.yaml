--- conflicted
+++ resolved
@@ -1,4 +1,3 @@
-<<<<<<< HEAD
 # Config for logging
 # ------------------
 # See http://docs.python.org/2.7/library/logging.config.html#configuration-dictionary-schema
@@ -69,77 +68,4 @@
     elapsedFormatter:
       (): activitysim.core.tracing.ElapsedTimeFormatter
       format: '[{elapsedTime}] {levelname:s}: {message:s}'
-      style: '{'
-=======
-# Config for logging
-# ------------------
-# See http://docs.python.org/2.7/library/logging.config.html#configuration-dictionary-schema
-
-logging:
-  version: 1
-  disable_existing_loggers: true
-
-
-  # Configuring the default (root) logger is highly recommended
-  root:
-    level: NOTSET
-    handlers: [console]
-
-  loggers:
-
-    activitysim:
-      level: DEBUG
-      handlers: [console, logfile]
-      propagate: false
-
-    orca:
-      level: WARN
-      handlers: [console, logfile]
-      propagate: false
-
-    filelock:
-      level: WARN
-
-    sharrow:
-      level: INFO
-
-    blib2to3:
-      level: WARN
-
-    black:
-      level: WARN
-
-  handlers:
-
-    logfile:
-      class: logging.FileHandler
-      filename:
-        get_log_file_path: 'activitysim.log'
-      mode: w
-      formatter: fileFormatter
-      level: NOTSET
-
-    console:
-      class: logging.StreamHandler
-      stream: ext://sys.stdout
-      formatter: elapsedFormatter
-      level: NOTSET
-
-  formatters:
-
-    simpleFormatter:
-      class: logging.Formatter
-      # format: '%(levelname)s - %(name)s - %(message)s'
-      format: '%(levelname)s - %(message)s'
-      datefmt: '%d/%m/%Y %H:%M:%S'
-
-    fileFormatter:
-      class: logging.Formatter
-      format: '%(asctime)s - %(levelname)s - %(name)s - %(message)s'
-      datefmt: '%d/%m/%Y %H:%M:%S'
-
-    elapsedFormatter:
-      (): activitysim.core.tracing.ElapsedTimeFormatter
-      format: '[{elapsedTime}] {levelname:s}: {message:s}'
-      style: '{'
->>>>>>> 3d661762
+      style: '{'