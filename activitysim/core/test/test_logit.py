# ActivitySim
# See full license in LICENSE.txt.

import os.path

import numpy as np
import pandas as pd
import pandas.testing as pdt
import pytest

from .. import inject, logit
from ..simulate import eval_variables


def setup_function():
    configs_dir = os.path.join(os.path.dirname(__file__), "configs")
    inject.add_injectable("configs_dir", configs_dir)


def teardown_function(func):
    inject.clear_cache()
    inject.reinject_decorated_tables()


@pytest.fixture(scope="module")
def data_dir():
    return os.path.join(os.path.dirname(__file__), "data")


def add_canonical_dirs():

    configs_dir = os.path.join(os.path.dirname(__file__), "configs")
    inject.add_injectable("configs_dir", configs_dir)

    output_dir = os.path.join(os.path.dirname(__file__), "output")
    inject.add_injectable("output_dir", output_dir)


# this is lifted straight from urbansim's test_mnl.py
@pytest.fixture(
    scope="module",
    params=[
        (
            "fish.csv",
            "fish_choosers.csv",
            pd.DataFrame(
                [[-0.02047652], [0.95309824]], index=["price", "catch"], columns=["Alt"]
            ),
            pd.DataFrame(
                [
                    [0.2849598, 0.2742482, 0.1605457, 0.2802463],
                    [0.1498991, 0.4542377, 0.2600969, 0.1357664],
                ],
                columns=["beach", "boat", "charter", "pier"],
            ),
        )
    ],
)
def test_data(request):
    data, choosers, spec, probabilities = request.param
    return {
        "data": data,
        "choosers": choosers,
        "spec": spec,
        "probabilities": probabilities,
    }


@pytest.fixture
def choosers(test_data, data_dir):
    filen = os.path.join(data_dir, test_data["choosers"])
    return pd.read_csv(filen)


@pytest.fixture
def spec(test_data):
    return test_data["spec"]


@pytest.fixture
def utilities(choosers, spec, test_data):
    vars = eval_variables(spec.index, choosers)
    utils = vars.dot(spec).astype("float")
    return pd.DataFrame(
        utils.values.reshape(test_data["probabilities"].shape),
        columns=test_data["probabilities"].columns,
    )


def test_utils_to_probs(utilities, test_data):
    probs = logit.utils_to_probs(utilities, trace_label=None)
    pdt.assert_frame_equal(probs, test_data["probabilities"])


def test_utils_to_probs_raises():

    add_canonical_dirs()

    idx = pd.Index(name="household_id", data=[1])
    with pytest.raises(RuntimeError) as excinfo:
        logit.utils_to_probs(
            pd.DataFrame([[1, 2, np.inf, 3]], index=idx), trace_label=None
        )
    assert "infinite exponentiated utilities" in str(excinfo.value)

    with pytest.raises(RuntimeError) as excinfo:
        logit.utils_to_probs(
            pd.DataFrame([[-999, -999, -999, -999]], index=idx), trace_label=None
        )
    assert "all probabilities are zero" in str(excinfo.value)


def test_make_choices_only_one():
    probs = pd.DataFrame(
        [[1, 0, 0], [0, 1, 0]], columns=["a", "b", "c"], index=["x", "y"]
    )
    choices, rands = logit.make_choices(probs)

<<<<<<< HEAD
    pdt.assert_series_equal(
        choices, pd.Series([0, 1], index=["x", "y"]), check_dtype=False
    )
=======
    pdt.assert_series_equal(choices, pd.Series([0, 1], index=["x", "y"]))
>>>>>>> 3b7e5519


def test_make_choices_real_probs(utilities):
    probs = logit.utils_to_probs(utilities, trace_label=None)
    choices, rands = logit.make_choices(probs)

<<<<<<< HEAD
    pdt.assert_series_equal(
        choices,
        pd.Series([1, 2], index=[0, 1]),
        check_dtype=False,
    )
=======
    pdt.assert_series_equal(choices, pd.Series([1, 2], index=[0, 1]))
>>>>>>> 3b7e5519


@pytest.fixture(scope="module")
def interaction_choosers():
    return pd.DataFrame({"attr": ["a", "b", "c", "b"]}, index=["w", "x", "y", "z"])


@pytest.fixture(scope="module")
def interaction_alts():
    return pd.DataFrame({"prop": [10, 20, 30, 40]}, index=[1, 2, 3, 4])


def test_interaction_dataset_no_sample(interaction_choosers, interaction_alts):
    expected = pd.DataFrame(
        {
            "attr": ["a"] * 4 + ["b"] * 4 + ["c"] * 4 + ["b"] * 4,
            "prop": [10, 20, 30, 40] * 4,
        },
        index=[1, 2, 3, 4] * 4,
    )

    interacted = logit.interaction_dataset(interaction_choosers, interaction_alts)

    interacted, expected = interacted.align(expected, axis=1)

    print("interacted\n", interacted)
    print("expected\n", expected)
    pdt.assert_frame_equal(interacted, expected)


def test_interaction_dataset_sampled(interaction_choosers, interaction_alts):
    expected = pd.DataFrame(
        {
            "attr": ["a"] * 2 + ["b"] * 2 + ["c"] * 2 + ["b"] * 2,
            "prop": [30, 40, 10, 30, 40, 10, 20, 10],
        },
        index=[3, 4, 1, 3, 4, 1, 2, 1],
    )

    interacted = logit.interaction_dataset(
        interaction_choosers, interaction_alts, sample_size=2
    )

    interacted, expected = interacted.align(expected, axis=1)
    pdt.assert_frame_equal(interacted, expected)<|MERGE_RESOLUTION|>--- conflicted
+++ resolved
@@ -116,28 +116,20 @@
     )
     choices, rands = logit.make_choices(probs)
 
-<<<<<<< HEAD
     pdt.assert_series_equal(
         choices, pd.Series([0, 1], index=["x", "y"]), check_dtype=False
     )
-=======
-    pdt.assert_series_equal(choices, pd.Series([0, 1], index=["x", "y"]))
->>>>>>> 3b7e5519
 
 
 def test_make_choices_real_probs(utilities):
     probs = logit.utils_to_probs(utilities, trace_label=None)
     choices, rands = logit.make_choices(probs)
 
-<<<<<<< HEAD
     pdt.assert_series_equal(
         choices,
         pd.Series([1, 2], index=[0, 1]),
         check_dtype=False,
     )
-=======
-    pdt.assert_series_equal(choices, pd.Series([1, 2], index=[0, 1]))
->>>>>>> 3b7e5519
 
 
 @pytest.fixture(scope="module")
