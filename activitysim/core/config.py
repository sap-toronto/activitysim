# ActivitySim
# See full license in LICENSE.txt.
import argparse
import glob
import logging
import os
<<<<<<< HEAD
import sys
=======
import struct
>>>>>>> e92ac727
import time
import warnings

import yaml

from activitysim.core import inject

logger = logging.getLogger(__name__)

"""
    default injectables
"""


@inject.injectable(cache=True)
def locutor():
    # when multiprocessing, sometimes you only want one process to write trace files
    # mp_tasks overrides this definition to designate a single sub-process as locutor
    return True


@inject.injectable(cache=True)
def configs_dir():
    if not os.path.exists("configs"):
        raise RuntimeError("'configs' directory does not exist")
    return "configs"


@inject.injectable(cache=True)
def data_dir():
    if not os.path.exists("data"):
        raise RuntimeError("'data' directory does not exist")
    return "data"


@inject.injectable(cache=True)
def output_dir():
    if not os.path.exists("output"):
        print(
            f"'output' directory does not exist - current working directory: {os.getcwd()}"
        )
        raise RuntimeError("'output' directory does not exist")
    return "output"


@inject.injectable()
def output_file_prefix():
    return ""


@inject.injectable(cache=True)
def pipeline_file_name(settings):

    pipeline_file_name = settings.get("pipeline_file_name", "pipeline.h5")

    return pipeline_file_name


@inject.injectable()
def rng_base_seed():
    return 0


@inject.injectable(cache=True)
def settings_file_name():
    return "settings.yaml"


@inject.injectable(cache=True)
def settings(settings_file_name):
    settings_dict = read_settings_file(settings_file_name, mandatory=True)

    return settings_dict


# def testing():
#
#     assert ("pytest" in sys.modules) == ("PYTEST_CURRENT_TEST" in os.environ)
#     return "PYTEST_CURRENT_TEST" in os.environ


def get_cache_dir():
    """
    return path of cache directory in output_dir (creating it, if need be)

    cache directory is used to store
        skim memmaps created by skim+dict_factories
        tvpb tap_tap table cache

    Returns
    -------
    str path
    """
    cache_dir = setting("cache_dir", default=None)
    if cache_dir is None:
        cache_dir = setting(
            "cache_dir", os.path.join(inject.get_injectable("output_dir"), "cache")
        )

    if not os.path.isdir(cache_dir):
        os.mkdir(cache_dir)
    assert os.path.isdir(cache_dir)

    # create a git-ignore in the cache dir if it does not exist.
    # this helps prevent accidentally committing cache contents to git
    gitignore = os.path.join(cache_dir, ".gitignore")
    if not os.path.exists(gitignore):
        with open(gitignore, "wt") as f:
            f.write("/*")

    return cache_dir


def setting(key, default=None):
    return inject.get_injectable("settings").get(key, default)


def override_setting(key, value):
    new_settings = inject.get_injectable("settings")
    new_settings[key] = value
    inject.add_injectable("settings", new_settings)


def get_global_constants():
    """
    Read global constants from settings file

    Returns
    -------
    constants : dict
        dictionary of constants to add to locals for use by expressions in model spec
    """
    return read_settings_file("constants.yaml", mandatory=False)


def read_model_settings(file_name, mandatory=False):
    """

    Parameters
    ----------
    file_name : str
        yaml file name
    mandatory : bool
        throw error if file empty or not found
    Returns
    -------

    """

    model_settings = read_settings_file(file_name, mandatory=mandatory)

    return model_settings


def future_model_settings(model_name, model_settings, future_settings):
    """
    Warn users of new required model settings, and substitute default values

    Parameters
    ----------
    model_name: str
        name of model
    model_settings: dict
        model_settings from settigns file
    future_settings: dict
        default values for new required settings

    Returns
    -------
        dict
            model_settings with any missing future_settings added

    """
    model_settings = model_settings.copy()
    for key, setting in future_settings.items():
        if key not in model_settings.keys():
            warnings.warn(
                f"Setting '{key}' not found in {model_name} model settings."
                f"Replacing with default value: {setting}."
                f"This setting will be required in future versions",
                FutureWarning,
            )
            model_settings[key] = setting

    return model_settings


def get_model_constants(model_settings):
    """
    Read constants from model settings file

    Returns
    -------
    constants : dict
        dictionary of constants to add to locals for use by expressions in model spec
    """
    return model_settings.get("CONSTANTS", {})


def get_logit_model_settings(model_settings):
    """
    Read nest spec (for nested logit) from model settings file

    Returns
    -------
    nests : dict
        dictionary specifying nesting structure and nesting coefficients

    constants : dict
        dictionary of constants to add to locals for use by expressions in model spec
    """
    nests = None

    if model_settings is not None:

        # default to MNL
        logit_type = model_settings.get("LOGIT_TYPE", "MNL")

        if logit_type not in ["NL", "MNL"]:
            logger.error("Unrecognized logit type '%s'" % logit_type)
            raise RuntimeError("Unrecognized logit type '%s'" % logit_type)

        if logit_type == "NL":
            nests = model_settings.get("NESTS", None)
            if nests is None:
                logger.error("No NEST found in model spec for NL model type")
                raise RuntimeError("No NEST found in model spec for NL model type")

    return nests


def build_output_file_path(file_name, use_prefix=None):
    output_dir = inject.get_injectable("output_dir")

    if use_prefix:
        file_name = "%s-%s" % (use_prefix, file_name)

    file_path = os.path.join(output_dir, file_name)

    return file_path


def cascading_input_file_path(
    file_name, dir_list_injectable_name, mandatory=True, allow_glob=False
):

    dir_paths = inject.get_injectable(dir_list_injectable_name)
    dir_paths = [dir_paths] if isinstance(dir_paths, str) else dir_paths

    file_path = None
    if file_name is not None:
        for dir in dir_paths:
            p = os.path.join(dir, file_name)
            if os.path.isfile(p):
                file_path = p
                break

            if allow_glob and len(glob.glob(p)) > 0:
                file_path = p
                break

    if mandatory and not file_path:
        raise FileNotFoundError(
            "file_path %s: file '%s' not in %s"
            % (dir_list_injectable_name, file_name, dir_paths)
        )

    return file_path


def data_file_path(file_name, mandatory=True, allow_glob=False):

    return cascading_input_file_path(
        file_name, "data_dir", mandatory=mandatory, allow_glob=allow_glob
    )


def expand_input_file_list(input_files):
    """
    expand list by unglobbing globs globs
    """

    # be nice and accept a string as well as a list of strings
    if isinstance(input_files, str):
        input_files = [input_files]

    expanded_files = []
    ungroked_files = 0

    for file_name in input_files:

        file_name = data_file_path(file_name, allow_glob=True)

        if os.path.isfile(file_name):
            expanded_files.append(file_name)
            continue

        if os.path.isdir(file_name):
            logger.warning(
                "WARNING: expand_input_file_list skipping directory: "
                "(use glob instead): %s",
                file_name,
            )
            ungroked_files += 1
            continue

        # - glob
        logger.debug(f"expand_input_file_list trying {file_name} as glob")
        globbed_files = glob.glob(file_name)
        for globbed_file in globbed_files:
            if os.path.isfile(globbed_file):
                expanded_files.append(globbed_file)
            else:
                logger.warning(
                    "WARNING: expand_input_file_list skipping: " "(does not grok) %s",
                    file_name,
                )
                ungroked_files += 1

        if len(globbed_files) == 0:
            logger.warning(
                "WARNING: expand_input_file_list file/glob not found: %s", file_name
            )

    assert ungroked_files == 0, f"{ungroked_files} ungroked file names"

    return sorted(expanded_files)


def config_file_path(file_name, mandatory=True):

    return cascading_input_file_path(file_name, "configs_dir", mandatory)


def output_file_path(file_name):

    prefix = inject.get_injectable("output_file_prefix", None)
    return build_output_file_path(file_name, use_prefix=prefix)


def profiling_file_path(file_name):

    profile_dir = inject.get_injectable("profile_dir", None)
    if profile_dir is None:
        output_dir = inject.get_injectable("output_dir")
        profile_dir = os.path.join(
            output_dir, time.strftime("profiling--%Y-%m-%d--%H-%M-%S")
        )
        os.makedirs(profile_dir, exist_ok=True)
        inject.add_injectable("profile_dir", profile_dir)

    return os.path.join(profile_dir, file_name)


def trace_file_path(file_name):

    output_dir = inject.get_injectable("output_dir")

    # - check for trace subfolder, create it if missing
    trace_dir = os.path.join(output_dir, "trace")
    if not os.path.exists(trace_dir):
        os.makedirs(trace_dir)

    # construct a unique tail string from the time
    # this is a convenience for opening multiple similarly named trace files
    tail = hex(struct.unpack("<Q", struct.pack("<d", time.time()))[0])[-6:]

    file_parts = file_name.split(".")

    file_path = os.path.join(trace_dir, *file_parts[:-1]) + f"-{tail}.{file_parts[-1]}"
    os.makedirs(os.path.dirname(file_path), exist_ok=True)
    return file_path


def log_file_path(file_name, prefix=True):

    output_dir = inject.get_injectable("output_dir")

    # - check if running asv and if so, log to commit-specific subfolder
    asv_commit = os.environ.get("ASV_COMMIT", None)
    if asv_commit:
        output_dir = os.path.join(output_dir, f"log-{asv_commit}")
        os.makedirs(output_dir, exist_ok=True)

    # - check for optional log subfolder
    if os.path.exists(os.path.join(output_dir, "log")):
        output_dir = os.path.join(output_dir, "log")

    # - check for optional process name prefix
    prefix = prefix and inject.get_injectable("log_file_prefix", None)
    if prefix:
        file_name = "%s-%s" % (prefix, file_name)

    file_path = os.path.join(output_dir, file_name)

    return file_path


def open_log_file(file_name, mode, header=None, prefix=False):

    file_path = log_file_path(file_name, prefix)

    want_header = header and not os.path.exists(file_path)

    f = open(file_path, mode)

    if want_header:
        assert mode in [
            "a",
            "w",
        ], f"open_log_file: header requested but mode was {mode}"
        print(header, file=f)

    return f


def rotate_log_directory():

    output_dir = inject.get_injectable("output_dir")
    log_dir = os.path.join(output_dir, "log")
    if not os.path.exists(log_dir):
        return

    from datetime import datetime
    from stat import ST_CTIME

    old_log_time = os.stat(log_dir)[ST_CTIME]
    rotate_name = os.path.join(
        output_dir,
        datetime.fromtimestamp(old_log_time).strftime("log--%Y-%m-%d--%H-%M-%S"),
    )
    try:
        os.rename(log_dir, rotate_name)
    except Exception as err:
        # if Windows fights us due to permissions or whatever,
        print(f"unable to rotate log file, {err!r}")
    else:
        # on successful rotate, create new empty log directory
        os.makedirs(log_dir)


def pipeline_file_path(file_name):

    prefix = inject.get_injectable("pipeline_file_prefix", None)
    return build_output_file_path(file_name, use_prefix=prefix)


class SettingsFileNotFound(Exception):
    def __init__(self, file_name, configs_dir):
        self.file_name = file_name
        self.configs_dir = configs_dir

    def __str__(self):
        return repr(f"Settings file '{self.file_name}' not found in {self.configs_dir}")


def read_settings_file(
    file_name, mandatory=True, include_stack=False, configs_dir_list=None
):
    """

    look for first occurence of yaml file named <file_name> in directories in configs_dir list,
    read settings from yaml file and return as dict.

    Settings file may contain directives that affect which file settings are returned:

    inherit_settings: boolean
        backfill settings in the current file with values from the next settings file in configs_dir list
    include_settings: string <include_file_name>
        read settings from specified include_file in place of the current file settings
        (to avoid confusion, this directive must appea ALONE in fiel, without any additional settings or directives.)

    Parameters
    ----------
    file_name
    mandatory: booelan
        if true, raise SettingsFileNotFound exception if no settings file, otherwise return empty dict
    include_stack: boolean or list
        only used for recursive calls to provide list of files included so far to detect cycles

    Returns: dict
        settings from speciified settings file/s
    -------

    """

    def backfill_settings(settings, backfill):
        new_settings = backfill.copy()
        new_settings.update(settings)
        return new_settings

    if configs_dir_list is None:
        configs_dir_list = inject.get_injectable("configs_dir")
        configs_dir_list = (
            [configs_dir_list]
            if isinstance(configs_dir_list, str)
            else configs_dir_list
        )
        assert isinstance(configs_dir_list, list)
        assert len(configs_dir_list) == len(
            set(configs_dir_list)
        ), f"repeating file names not allowed in config_dir list: {configs_dir_list}"

    if not file_name.lower().endswith(".yaml"):
        file_name = "%s.yaml" % (file_name,)

    inheriting = False
    settings = {}
    if isinstance(include_stack, list):
        source_file_paths = include_stack.copy()
    else:
        source_file_paths = []
    for dir in configs_dir_list:
        file_path = os.path.join(dir, file_name)
        if os.path.exists(file_path):
            if inheriting:
                # we must be inheriting
                logger.debug(
                    "inheriting additional settings for %s from %s"
                    % (file_name, file_path)
                )
                inheriting = True

            assert (
                file_path not in source_file_paths
            ), f"read_settings_file - recursion in reading 'file_path' after loading: {source_file_paths}"

            with open(file_path) as f:

                s = yaml.load(f, Loader=yaml.SafeLoader)
                if s is None:
                    s = {}

            settings = backfill_settings(settings, s)

            # maintain a list of files we read from to improve error message when an expected setting is not found
            source_file_paths += [file_path]

            include_file_name = s.get("include_settings", False)
            if include_file_name:
                # FIXME - prevent users from creating borgesian garden of branching paths?
                # There is a lot of opportunity for confusion if this feature were over-used
                # Maybe we insist that a file with an include directive is the 'end of the road'
                # essentially the current settings firle is an alias for the included file
                if len(s) > 1:
                    logger.error(
                        f"'include_settings' must appear alone in settings file."
                    )
                    additional_settings = list(
                        set(s.keys()).difference({"include_settings"})
                    )
                    logger.error(
                        f"Unexpected additional settings: {additional_settings}"
                    )
                    raise RuntimeError(
                        f"'include_settings' must appear alone in settings file."
                    )

                logger.debug(
                    "including settings for %s from %s" % (file_name, include_file_name)
                )

                # recursive call to read included file INSTEAD of the file  with include_settings sepcified
                s, source_file_paths = read_settings_file(
                    include_file_name, mandatory=True, include_stack=source_file_paths
                )

                # FIXME backfill with the included file
                settings = backfill_settings(settings, s)

            # we are done as soon as we read one file successfully
            # unless if inherit_settings is set to true in this file

            if not s.get("inherit_settings", False):
                break

            # if inheriting, continue and backfill settings from the next existing settings file configs_dir_list

            inherit_settings = s.get("inherit_settings")
            if isinstance(inherit_settings, str):
                inherit_file_name = inherit_settings
                assert (
                    os.path.join(dir, inherit_file_name) not in source_file_paths
                ), f"circular inheritance of {inherit_file_name}: {source_file_paths}: "
                # make a recursive call to switch inheritance chain to specified file

                logger.debug(
                    "inheriting additional settings for %s from %s"
                    % (file_name, inherit_file_name)
                )
                s, source_file_paths = read_settings_file(
                    inherit_file_name,
                    mandatory=True,
                    include_stack=source_file_paths,
                    configs_dir_list=configs_dir_list,
                )

                # backfill with the inherited file
                settings = backfill_settings(settings, s)
                break  # break the current inheritance chain (not as bad luck as breaking a chain-letter chain?...)

    if len(source_file_paths) > 0:
        settings["source_file_paths"] = source_file_paths

    if mandatory and not settings:
        raise SettingsFileNotFound(file_name, configs_dir_list)

    if include_stack:
        # if we were called recursively, return an updated list of source_file_paths
        return settings, source_file_paths

    else:
        return settings


def base_settings_file_path(file_name):
    """

    Parameters
    ----------
    file_name

    Returns
    -------
        path to base settings file or None if not found
    """

    if not file_name.lower().endswith(".yaml"):
        file_name = "%s.yaml" % (file_name,)

    configs_dir = inject.get_injectable("configs_dir")
    configs_dir = [configs_dir] if isinstance(configs_dir, str) else configs_dir

    for dir in configs_dir:
        file_path = os.path.join(dir, file_name)
        if os.path.exists(file_path):
            return file_path

    raise RuntimeError("base_settings_file %s not found" % file_name)


def filter_warnings():
    """
    set warning filter to 'strict' if specified in settings
    """

    if setting("strict", False):  # noqa: E402
        warnings.filterwarnings("error", category=Warning)
        warnings.filterwarnings(
            "default", category=PendingDeprecationWarning, module="future"
        )
        warnings.filterwarnings("default", category=FutureWarning, module="pandas")
        warnings.filterwarnings("default", category=RuntimeWarning, module="numpy")

    # pandas pytables.py __getitem__ (e.g. df = store['any_string'])
    # indirectly raises tables DeprecationWarning: tostring() is deprecated. Use tobytes() instead.
    warnings.filterwarnings(
        "ignore", category=DeprecationWarning, module="tables", message="tostring"
    )

    #   File "tables/hdf5extension.pyx", line 1450, in tables.hdf5extension.Array._open_array
    # DeprecationWarning: `np.object` is a deprecated alias for the builtin `object`.
    # Deprecated in NumPy 1.20;
    warnings.filterwarnings(
        "ignore",
        category=DeprecationWarning,
        module="tables",
        message="`np.object` is a deprecated alias",
    )

    # Numba triggers a DeprecationWarning from numpy about np.MachAr
    warnings.filterwarnings(
        "ignore",
        category=DeprecationWarning,
        module="numba",
        message=".np.MachAr. is deprecated",
    )

    # beginning pandas version 1.3, various places emit a PerformanceWarning that is
    # caught in the "strict" filter above, but which are currently unavoidable for complex models.
    # These warning are left as warnings as an invitation for future enhancement.
    from pandas.errors import PerformanceWarning

    warnings.filterwarnings("default", category=PerformanceWarning)


def handle_standard_args(parser=None):

    from activitysim.cli import run

    warnings.warn(
        "config.handle_standard_args() has been moved to the command line "
        "module and will be removed in future versions.",
        FutureWarning,
    )

    if parser is None:
        parser = argparse.ArgumentParser()

    run.add_run_args(parser)
    args = parser.parse_args()
    run.handle_standard_args(args)<|MERGE_RESOLUTION|>--- conflicted
+++ resolved
@@ -4,11 +4,7 @@
 import glob
 import logging
 import os
-<<<<<<< HEAD
-import sys
-=======
 import struct
->>>>>>> e92ac727
 import time
 import warnings
 
@@ -555,7 +551,7 @@
                 # essentially the current settings firle is an alias for the included file
                 if len(s) > 1:
                     logger.error(
-                        f"'include_settings' must appear alone in settings file."
+                        "'include_settings' must appear alone in settings file."
                     )
                     additional_settings = list(
                         set(s.keys()).difference({"include_settings"})
@@ -564,7 +560,7 @@
                         f"Unexpected additional settings: {additional_settings}"
                     )
                     raise RuntimeError(
-                        f"'include_settings' must appear alone in settings file."
+                        "'include_settings' must appear alone in settings file."
                     )
 
                 logger.debug(
