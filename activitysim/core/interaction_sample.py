--- conflicted
+++ resolved
@@ -81,14 +81,10 @@
     chunk.log_df(trace_label, 'rands', rands)
 
     # the alternative value chosen
-<<<<<<< HEAD
     # WHY SHOULD CHOICES COL HAVE TO BE TYPE INT???
     # choices_array = np.empty([sample_size, len(choosers)]).astype(int)
     choices_array = np.empty([sample_size, len(choosers)]).astype(alternatives.index.dtype)
-=======
-    choices_array = np.empty([sample_size, len(choosers)]).astype(int)
     # chunk log these later after we populate them...
->>>>>>> 2fc95ca4
 
     # the probability of the chosen alternative
     choice_probs_array = np.empty([sample_size, len(choosers)])
