from __future__ import annotations

from pathlib import Path
from typing import Any, Literal

from activitysim.core.configuration.base import PydanticBase, Union


class InputTable(PydanticBase):
    """
    The features that define an input table to be read by ActivitySim.
    """

    tablename: str
    """Name of the injected table"""

    filename: Path = None
    """
    Name of the CSV or HDF5 file to read.

    If not provided, defaults to `input_store`
    """

    index_col: Union[str, None] = "NOTSET"
    """table column to use for the index"""

    rename_columns: dict[str, str] = None
    """
    Dictionary of column name mappings.

    This allows for renaming data columns from the original names found in the
    header of the input file itself, into the names used internally by
    ActivitySim, in configuration and specification files.
    """

    recode_columns: dict[str, str] = None
    """
    Dictionary of column recoding instructions.

    Certain columns of data, notably TAZ and MAZ id's, are more efficiently
    stored as the index (offset) position of each value within a fixed array of
    values, instead of as the value itself.  To recode a column into this offset
    format, give the value "zero-based" for that column name.  This will replace
    the named column with a RangeIndex, starting from zero, and will create a
    lookup column of the original values, which is not used by ActivitySim other
    than to recode other related variables, or to reconstitute the original
    labels for a final output table.  This zero-based recoding is typically
    done for the `zone_id` field in the land_use table, but might also be done
    elsewhere.

    Alternatively, for columns that contain *references* to recoded data, give
    the recode instruction as "tablename.fieldname" (often, "land_use.zone_id").
    This will trigger a remapping of each value according to the stored lookup
    table for the original values, transforming the values in other columns to
    be consistent with the recoded zero-based values.  For example, if the
    `zone_id` field in the land_use table has been recoded to be zero-based,
    then the home_zone_id in the households table needs to be recoded to match.

    Note that recoding is done after renaming, so the key values in this mapping
    should correspond to the internally used names and not the original column
    names that appear in the input file (if they have been renamed).
    """

    keep_columns: list[str] = None
    """
    Columns to keep once read in to memory.

    Save only the columns needed for modeling or analysis to save on memory
    and file I/O.  If not given, all columns in the input file will be read
    and retained.
    """

    drop_columns: list[str] = None
    """
    Columns to drop once read in to memory.

    Save only the columns needed for modeling or analysis to save on memory
    and file I/O.  If not given, all columns in the input file will be read
    and retained.
    """

    h5_tablename: str = None
    """table name if reading from HDF5 and different from `tablename`"""

    dtypes: dict[str, str] = None
    """
    dtypes for loaded columns
    """


class OutputTable(PydanticBase):
    tablename: str
    """The name of the pipeline table to write out."""

    decode_columns: dict[str, str] = None
    """
    A mapping indicating columns to decode when writing out results.

    Column decoding is the inverse of column recoding, such that the original
    mapped values are restored.  For example, if TAZ ID's in the zone_id column
    of the land_use table have been recoded to zero-based, then any output
    column that gives a TAZ (i.e., household home zones, work or school
    locations, trip or tour origins and destinations) can and probably should be
    decoded from zero-based back into nominal TAZ ID's. If every value in the
    column is to be decoded, simply give the decode instruction in the same
    manner as the recode instruction, "tablename.fieldname" (often,
    "land_use.zone_id").

    For some columns, like work or school locations, only non-negative values
    should be decoded, as negative values indicate an absence of choice.  In
    these cases, the "tablename.fieldname" can be prefixed with a "nonnegative"
    filter, seperated by a pipe character (e.g. "nonnegative | land_use.zone_id").
    """


class OutputTables(PydanticBase):
    """Instructions on how to write out final pipeline tables."""

    h5_store: bool = False
    """Write tables into a single HDF5 store instead of individual CSVs."""

    action: str
    """Whether to 'include' or 'skip' the enumerated tables in `tables`."""

    prefix: str = "final_"
    """This prefix is added to the filename of each output table."""

    sort: bool = False
    """Sort output in each table consistent with well defined column names."""

    tables: list[Union[str, OutputTable]] = None
    """
    A list of pipeline tables to include or to skip when writing outputs.

    If `action` is 'skip', the values in this list must all be simple
    strings giving the names of tables to skip.  Also, no decoding will be
    applied to any output tables in this case.

    If `action` is 'include', the values in this list can be either simple
    strings giving the names of tables to include, or :class:`OutputTable`
    definitions giving a name and decoding instructions.

    If omitted, the all tables are written out and no decoding will be
    applied to any output tables.
    """


class MultiprocessStepSlice(PydanticBase, extra="forbid"):
    """
    Instructions on how to slice tables for each subprocess.

    .. versionchanged:: 1.3

        In ActivitySim versions 1.2 and earlier, slicing instructions for
        multiprocess steps allowed for an "except" instruction, which has
        been renamed to be "exclude" to avoid problems from using a reserved
        Python keyword.
    """

    tables: list[str]
    """
    The names of tables that are to be sliced for multiprocessing.

    The index of the first table in the 'tables' list is the primary_slicer.
    Any other tables listed are dependent tables with either ref_cols to the
    primary_slicer or with the same index (i.e. having an index with the same
    name). This cascades, so any tables dependent on the primary_table can in
    turn have dependent tables that will be sliced by index or ref_col.

    For instance, if the primary_slicer is households, then persons can be
    sliced because it has a ref_col to (column with the same same name as) the
    household table index. And the tours table can be sliced since it has a
    ref_col to persons. Tables can also be sliced by index. For instance the
    person_windows table can be sliced because it has an index with the same
    names as the persons table.
    """

    exclude: Union[bool, str, list[str]] = None
    """
    Optional list of tables not to slice even if they have a sliceable index name.

    Or set to `True` or "*" to exclude all tables not explicitly listed in
    `tables`.

    Note in ActivitySim versions 1.2 and earlier, this option was named "except"
    instead of "exclude", but that is a reserved python keyword and cannot be
    used as a Pydantic field name.
    """


class MultiprocessStep(PydanticBase):
    """
    A contiguous group of model components that are multiprocessed together.
    """

    name: str
    """A descriptive name for this multiprocessing step."""

    begin: str
    """The first component that is part of this multiprocessing step."""

    num_processes: int = None
    """
    The number of processes to use in this multiprocessing step.

    If not provided, the default overall number of processes set in the main
    settings file is used.
    """

    slice: MultiprocessStepSlice = None
    """Instructions on how to slice tables for each subprocess."""

    chunk_size: int = None


class Settings(PydanticBase, extra="allow", validate_assignment=True):
    """
    The overall settings for the ActivitySim model system.

    The input for these settings is typically stored in one main YAML file,
    usually called ``settings.yaml``.

    Note that this implementation is presently used only for generating
    documentation, but future work may migrate the settings implementation to
    actually use this pydantic code to validate the settings before running
    the model.
    """

    models: list[str] = None
    """
    list of model steps to run - auto ownership, tour frequency, etc.

    See :ref:`model_steps` for more details about each step.
    """

    multiprocess: bool = False
    """Enable multiprocessing for this model."""

    num_processes: int = None
    """
    If running in multiprocessing mode, use this number of processes by default.

    If not given or set to 0, the number of processes to use is set to
    half the number of available CPU cores, plus 1.
    """

    multiprocess_steps: list[MultiprocessStep] = None
    """A list of multiprocess steps."""

    resume_after: str = None
    """to resume running the data pipeline after the last successful checkpoint"""

    input_table_list: list[InputTable] = None
    """list of table names, indices, and column re-maps for each table in `input_store`"""

    input_store: str = None
    """HDF5 inputs file"""

    create_input_store: bool = False
    """
    Write the inputs as read in back to an HDF5 store.

    If enabled, this writes the store to the outputs folder to use for subsequent
    model runs, as reading HDF5 can be faster than reading CSV files."""

    households_sample_size: int = None
    """
    Number of households to sample and simulate

    If omitted or set to 0, ActivitySim will simulate all households.
    """
    trace_hh_id: int = None
    """
    Trace this household id

    If omitted, no tracing is written out
    """

    trace_od: tuple[int, int] = None
    """
    Trace origin, destination pair in accessibility calculation

    If omitted, no tracing is written out.
    """

    chunk_training_mode: Literal[
        "disabled", "training", "production", "adaptive"
    ] = "disabled"
    """
    The method to use for chunk training.

    Valid values include {disabled, training, production, adaptive}.
    See :ref:`chunk_size` for more details.
    """

    chunk_size: int = 0
    """
    Approximate amount of RAM to allocate to ActivitySim for batch processing.

    See :ref:`chunk_size` for more details.
    """

    chunk_method: Literal[
        "bytes",
        "uss",
        "hybrid_uss",
        "rss",
        "hybrid_rss",
    ] = "hybrid_uss"
    """
    Memory use measure to use for chunking.

    The following methods are supported to calculate memory overhead when chunking
    is enabled:

    * "bytes"
        expected rowsize based on actual size (as reported by numpy and
        pandas) of explicitly allocated data this can underestimate overhead due
        to transient data requirements of operations (e.g. merge, sort, transpose).
    * "uss"
        expected rowsize based on change in (unique set size) (uss) both as
        a result of explicit data allocation, and readings by MemMonitor sniffer
        thread that measures transient uss during time-consuming numpy and pandas
        operations.
    * "hybrid_uss"
        hybrid_uss avoids problems with pure uss, especially with
        small chunk sizes (e.g. initial training chunks) as numpy may recycle
        cached blocks and show no increase in uss even though data was allocated
        and logged.
    * "rss"
        like uss, but for resident set size (rss), which is the portion of
        memory occupied by a process that is held in RAM.
    * "hybrid_rss"
        like hybrid_uss, but for rss

    RSS is reported by :py:meth:`psutil.Process.memory_info` and USS is reported by
    :py:meth:`psutil.Process.memory_full_info`.  USS is the memory which is private to
    a process and which would be freed if the process were terminated.  This is
    the metric that most closely matches the rather vague notion of memory
    "in use" (the meaning of which is difficult to pin down in operating systems
    with virtual memory where memory can (but sometimes can't) be swapped or
    mapped to disk. Previous testing found `hybrid_uss` performs best and is most
    reliable and is therefore the default.

    For more, see :ref:`chunk_size`.
    """

    keep_chunk_logs: bool = True
    """
    Whether to keep chunk logs when deleting other files.
    """

    default_initial_rows_per_chunk: int = 100
    """
    Default number of rows to use in initial chunking.
    """

    min_available_chunk_ratio: float = 0.05
    """
    minimum fraction of total chunk_size to reserve for adaptive chunking
    """

    checkpoints: Union[bool, list] = True
    """
    When to write checkpoint (intermediate table states) to disk.

    If True, checkpoints are written at each step. If False, no intermediate
    checkpoints will be written before the end of run.  Or, provide an explicit
    list of models to checkpoint.
    """

    checkpoint_format: Literal["hdf", "parquet"] = "parquet"
    """
    Storage format to use when saving checkpoint files.
    """

    check_for_variability: bool = False
    """
    Debugging feature to find broken model specifications.

    Enabling this check does not alter valid results but slows down model runs.
    """

    log_alt_losers: bool = False
    """
    Write out expressions when all alternatives are unavailable.

    This can be useful for model development to catch errors in specifications.
    Enabling this check does not alter valid results but slows down model runs.
    """

    use_shadow_pricing: bool = False
    """turn shadow_pricing on and off for work and school location"""

    output_tables: OutputTables = None
    """list of output tables to write to CSV or HDF5"""

    want_dest_choice_sample_tables: bool = False
    """turn writing of sample_tables on and off for all models"""

    cleanup_pipeline_after_run: bool = False
    """
    Cleans up pipeline after successful run.

    This will clean up pipeline only after successful runs, by creating a
    single-checkpoint pipeline file, and deleting any subprocess pipelines.
    """

    cleanup_trace_files_on_resume: bool = False
    """Clean all trace files when restarting a model from a checkpoint."""

    sharrow: Union[bool, str] = False
    """
    Set the sharrow operating mode.

    .. versionadded:: 1.2

    * `false` - Do not use sharrow.  This is the default if no value is given.
    * `true` - Use sharrow optimizations when possible, but fall back to
      legacy `pandas.eval` systems when any error is encountered.  This is the
      preferred mode for running with sharrow if reliability is more important
      than performance.
    * `require` - Use sharrow optimizations, and raise an error if they fail
      unexpectedly.  This is the preferred mode for running with sharrow
      if performance is a concern.
    * `test` - Run every relevant calculation using both sharrow and legacy
      systems, and compare them to ensure the results match.  This is the slowest
      mode of operation, but useful for development and debugging.
    """

    disable_zarr: bool = False
    """
    Disable the use of zarr format skims.

    .. versionadded:: 1.2

    By default, if sharrow is enabled (any setting other than false), ActivitySim
    currently loads data from zarr format skims if a zarr location is provided,
    and data is found there.  If no data is found there, then original OMX skim
    data is loaded, any transformations or encodings are applied, and then this
    data is written out to a zarr file at that location.  Setting this option to
    True will disable the use of zarr.
    """

    instrument: bool = False
    """
    Use `pyinstrument` to profile component performance.

    .. versionadded:: 1.2

    This is generally a developer-only feature and not needed for regular usage
    of ActivitySim.

    Use of this setting to enable statistical profiling of ActivitySim code,
    using the `pyinstrument` library (an optional dependency which must also be
    installed).  A separate profiling session is triggered for each model
    component. See the pyinstrument
    `documentation <https://pyinstrument.readthedocs.io/en/latest/how-it-works.html>`__
    for a description of how this tool works.

    When activated, a "profiling--\\*" directory is created in the output directory
    of the model, tagged with the date and time of the profiling run.  Profile
    output is always tagged like this and never overwrites previous profiling
    outputs, facilitating serial comparisons of runtimes in response to code or
    configuration changes.
    """

    memory_profile: bool = False
    """
    Generate a memory profile by sampling memory usage from a secondary process.

    .. versionadded:: 1.2

    This is generally a developer-only feature and not needed for regular usage
    of ActivitySim.

    Using this feature will open a secondary process, whose only job is to poll
    memory usage for the main ActivitySim process.  The usage is logged to a file
    with time stamps, so it can be cross-referenced against ActivitySim logs to
    identify what parts of the code are using RAM.  The profiling is done from
    a separate process to avoid the profiler itself from significantly slowing
    the main model core, or (more importantly) generating memory usage on its
    own that pollutes the collected data.
    """

    benchmarking: bool = False
    """
    Flag this model run as a benchmarking run.

    .. versionadded:: 1.1

    This is generally a developer-only feature and not needed for regular usage
    of ActivitySim.

    By flagging a model run as a benchmark, certain operations of the model are
    altered, to ensure valid benchmark readings.  For example, in regular
    operation, data such as skims are loaded on-demand within the first model
    component that needs them.  With benchmarking enabled, all data are always
    pre-loaded before any component is run, to ensure that recorded times are
    the runtime of the component itself, and not data I/O operations that are
    neither integral to that component nor necessarily stable over replication.
    """

    write_raw_tables: bool = False
    """
    Dump input tables back to disk immediately after loading them.

    This is generally a developer-only feature and not needed for regular usage
    of ActivitySim.

    The data tables are written out to `<output_dir>/raw_tables` before any
    annotation steps, but after initial processing (renaming, filtering columns,
    recoding).
    """

    disable_destination_sampling: bool = False

    want_dest_choice_presampling: bool = True

    testing_fail_trip_destination: bool = False

    fail_fast: bool = False

    rotate_logs: bool = False

    offset_preprocessing: bool = False
    """
    Flag to indicate whether offset preprocessing has already been done.

    .. versionadded:: 1.2

    This flag is generally set automatically within ActivitySim during a run,
    and not be a user ahead of time.  The ability to do so is provided as a
    developer-only feature for testing and development.
    """

    recode_pipeline_columns: bool = False
    """
    Apply recoding instructions on input and final output for pipeline tables.

    .. versionadded:: 1.2

    Recoding instructions can be provided in individual
    :py:attr:`InputTable.recode_columns` and :py:attr:`OutputTable.decode_columns`
    settings. This global setting permits disabling all recoding processes
    simultaneously.

    .. warning::

        Disabling recoding is fine in legacy mode but it is generally not
        compatible with using :py:attr:`Settings.sharrow`.
    """

    keep_mem_logs: bool = False

    pipeline_complib: str = "NOTSET"
    """
    Compression library to use when storing pipeline tables in an HDF5 file.

    .. versionadded:: 1.3
    """

    treat_warnings_as_errors: bool = False
    """
    Treat most warnings as errors.

    Use of this setting is not recommended outside of rigorous testing regimes.

    .. versionadded:: 1.3
    """

    log_settings: tuple[str] = (
        "households_sample_size",
        "chunk_size",
        "chunk_method",
        "chunk_training_mode",
        "multiprocess",
        "num_processes",
        "resume_after",
        "trace_hh_id",
        "memory_profile",
        "instrument",
    )
    """
    Setting to log on startup.
    """

    hh_ids: Path = None
    """
    Load only the household ids given in this file.

    The file need only contain the desired households ids, nothing else.
    If given as a relative path (or just a file name), both the data and
    config directories are searched, in that order, for the matching file.
    """

    source_file_paths: list[Path] = None
    """
    A list of source files from which these settings were loaded.

    This value should not be set by the user within the YAML settings files,
    instead it is populated as those files are loaded.  It is primarily
    provided for debugging purposes, and does not actually affect the operation
    of the model.
    """

    inherit_settings: Union[bool, Path] = None
    """
    Instruction on if and how to find other files that can provide settings.

    When this value is True, all config directories are searched in order for
    additional files with the same filename.  If other files are found they
    are also loaded, but only settings values that are not already explicitly
<<<<<<< HEAD
    set are applied.  Alternatively, set this to a different file name, in which
=======
    set are applied.  Alternatives, set this to a different file name, in which
>>>>>>> d8f8fcbc
    case settings from that other file are loaded (again, backfilling unset
    values only).  Once the settings files are loaded, this value does not
    have any other effect on the operation of the model(s).
    """

    rng_base_seed: Union[int, None] = 0
    """Base seed for pseudo-random number generator."""

<<<<<<< HEAD
    duplicate_step_execution: Literal["raise", "warn", "allow"] = "raise"
=======
    duplicate_step_execution: Literal["error", "allow"] = "error"
>>>>>>> d8f8fcbc
    """
    How activitysim should handle attempts to re-run a step with the same name.

    .. versionadded:: 1.3

<<<<<<< HEAD
    * "raise"
        Attempts to re-run a step that has already been run and
        checkpointed will raise a `RuntimeError`, halting model execution.
        This is the default if no value is given.
    * "warn"
        Attempts to re-run a step that has already been run and
        checkpointed will be trigger a warning message and that particular step
        will not be (re)executed, but overall model execution will be allowed to
        continue.
=======
    * "error"
        Attempts to re-run a step that has already been run and
        checkpointed will raise a `RuntimeError`, halting model execution.
        This is the default if no value is given.
>>>>>>> d8f8fcbc
    * "allow"
        Attempts to re-run a step are allowed, potentially overwriting
        the results from the previous time that step was run.
    """

    other_settings: dict[str, Any] = None

    def _get_attr(self, attr):
        try:
            return getattr(self, attr)
        except AttributeError:
            return self.other_settings.get(attr)<|MERGE_RESOLUTION|>--- conflicted
+++ resolved
@@ -611,11 +611,7 @@
     When this value is True, all config directories are searched in order for
     additional files with the same filename.  If other files are found they
     are also loaded, but only settings values that are not already explicitly
-<<<<<<< HEAD
     set are applied.  Alternatively, set this to a different file name, in which
-=======
-    set are applied.  Alternatives, set this to a different file name, in which
->>>>>>> d8f8fcbc
     case settings from that other file are loaded (again, backfilling unset
     values only).  Once the settings files are loaded, this value does not
     have any other effect on the operation of the model(s).
@@ -624,32 +620,16 @@
     rng_base_seed: Union[int, None] = 0
     """Base seed for pseudo-random number generator."""
 
-<<<<<<< HEAD
-    duplicate_step_execution: Literal["raise", "warn", "allow"] = "raise"
-=======
     duplicate_step_execution: Literal["error", "allow"] = "error"
->>>>>>> d8f8fcbc
     """
     How activitysim should handle attempts to re-run a step with the same name.
 
     .. versionadded:: 1.3
 
-<<<<<<< HEAD
-    * "raise"
-        Attempts to re-run a step that has already been run and
-        checkpointed will raise a `RuntimeError`, halting model execution.
-        This is the default if no value is given.
-    * "warn"
-        Attempts to re-run a step that has already been run and
-        checkpointed will be trigger a warning message and that particular step
-        will not be (re)executed, but overall model execution will be allowed to
-        continue.
-=======
     * "error"
         Attempts to re-run a step that has already been run and
         checkpointed will raise a `RuntimeError`, halting model execution.
         This is the default if no value is given.
->>>>>>> d8f8fcbc
     * "allow"
         Attempts to re-run a step are allowed, potentially overwriting
         the results from the previous time that step was run.
