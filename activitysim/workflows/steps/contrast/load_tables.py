--- conflicted
+++ resolved
@@ -1,15 +1,9 @@
 from __future__ import annotations
-<<<<<<< HEAD
-
-import os
-import warnings
-=======
 
 import os
 import warnings
 
 import pandas as pd
->>>>>>> b24874a8
 
 from activitysim.workflows.steps.wrapping import workstep
 from activitysim.workflows.utils import chdir
