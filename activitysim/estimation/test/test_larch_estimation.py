import os
import subprocess
import tempfile

import pandas as pd
import pytest

from activitysim.cli.create import get_example


@pytest.fixture(scope="module")
def est_data():

    cwd = os.getcwd()
    tempdir = tempfile.TemporaryDirectory()
    os.chdir(tempdir.name)

    get_example("example_estimation_sf", "_test_est")
    os.chdir("_test_est")

    # !activitysim run -c configs_estimation/configs -c configs -o output -d data_sf
    print(f"List of files now in {os.getcwd()}")
    subprocess.run(["find", "."])
    print(f"\n\nrunning activitysim estimation mode in {os.getcwd()}")
    subprocess.run(
        [
            "activitysim",
            "run",
            "-c",
            "configs_estimation/configs",
            "-c",
            "configs",
            "-o",
            "output",
            "-d",
            "data_sf",
        ],
    )

    yield os.getcwd()

    os.chdir(cwd)


def _regression_check(dataframe_regression, df, basename=None):
    dataframe_regression.check(
        df.select_dtypes("number")
        .drop(columns=["holdfast"], errors="ignore")
        .clip(-9e9, 9e9),
        # pandas 1.3 handles int8 dtypes as actual numbers, so holdfast needs to be dropped manually
        # we're dropping it not adding to the regression check so older pandas will also work.
        basename=basename,
        default_tolerance=dict(atol=1e-6, rtol=0.1)
        # set a little loose, as there is sometimes a little variance in these
        # results when switching backend implementations. We're checking all
        # the parameters and the log likelihood, so modest variance in individual
        # parameters, especially those with high std errors, is not problematic.
    )


@pytest.mark.parametrize(
    "name,method",
    [
        ("free_parking", "BHHH"),
        ("mandatory_tour_frequency", "SLSQP"),
        ("joint_tour_frequency", "SLSQP"),
        ("joint_tour_composition", "SLSQP"),
        ("joint_tour_participation", "SLSQP"),
        ("mandatory_tour_frequency", "BHHH"),
        ("atwork_subtour_frequency", "SLSQP"),
        ("auto_ownership", "BHHH"),
        ("trip_mode_choice", "SLSQP"),
    ],
)
def test_simple_simulate(est_data, num_regression, dataframe_regression, name, method):
    from activitysim.estimation.larch import component_model

    m = component_model(name)
    m.load_data()
    m.doctor(repair_ch_av="-")
    loglike_prior = m.loglike()
    r = m.maximize_loglike(method=method, options={"maxiter": 1000})
    num_regression.check(
        {"loglike_prior": loglike_prior, "loglike_converge": r.loglike},
        basename=f"test_simple_simulate_{name}_{method}_loglike",
        default_tolerance=dict(atol=1e-6, rtol=1e-3),
    )
    _regression_check(dataframe_regression, m.pf)


@pytest.mark.parametrize(
    "name,method",
    [
        ("workplace_location", "SLSQP"),
        ("school_location", "SLSQP"),
        ("non_mandatory_tour_destination", "SLSQP"),
        ("atwork_subtour_destination", "BHHH"),
        ("trip_destination", "SLSQP"),
    ],
)
def test_location_model(est_data, num_regression, dataframe_regression, name, method):
    from activitysim.estimation.larch import component_model, update_size_spec

    m, data = component_model(name, return_data=True)
    m.load_data()
    loglike_prior = m.loglike()
    r = m.maximize_loglike(method=method, options={"maxiter": 1000})
    num_regression.check(
        {"loglike_prior": loglike_prior, "loglike_converge": r.loglike},
        basename=f"test_loc_{name}_loglike",
    )
    _regression_check(dataframe_regression, m.pf)
    size_spec = update_size_spec(
        m,
        data,
        result_dir=None,
        output_file=None,
    )
    dataframe_regression.check(
        size_spec,
        basename=f"test_loc_{name}_size_spec",
        default_tolerance=dict(atol=1e-6, rtol=5e-2)
        # set a little loose, as there is sometimes a little variance in these
        # results when switching backend implementations.
    )


@pytest.mark.parametrize(
    "name,method",
    [
        ("non_mandatory_tour_scheduling", "SLSQP"),
        ("joint_tour_scheduling", "SLSQP"),
        ("atwork_subtour_scheduling", "SLSQP"),
        ("mandatory_tour_scheduling_work", "SLSQP"),
        ("mandatory_tour_scheduling_school", "SLSQP"),
    ],
)
def test_scheduling_model(est_data, num_regression, dataframe_regression, name, method):
    from activitysim.estimation.larch import component_model, update_size_spec

    m, data = component_model(name, return_data=True)
    m.load_data()
    m.doctor(repair_ch_av="-")
    loglike_prior = m.loglike()
    r = m.maximize_loglike(method=method)
    num_regression.check(
        {"loglike_prior": loglike_prior, "loglike_converge": r.loglike},
        basename=f"test_{name}_loglike",
    )
    _regression_check(dataframe_regression, m.pf)


def test_stop_freq_model(est_data, num_regression, dataframe_regression):
    from activitysim.estimation.larch import component_model

    name = "stop_frequency"
    m, data = component_model(name, return_data=True)
    m.load_data()
    loglike_prior = m.loglike()
    r = m.maximize_loglike()
    num_regression.check(
        {"loglike_prior": loglike_prior, "loglike_converge": r.loglike},
        basename=f"test_{name}_loglike",
    )
    _regression_check(dataframe_regression, m.pf)


def test_workplace_location(est_data, num_regression, dataframe_regression):
    from activitysim.estimation.larch import component_model, update_size_spec

    m, data = component_model("workplace_location", return_data=True)
    m.load_data()
    loglike_prior = m.loglike()
    r = m.maximize_loglike(method="SLSQP")
    num_regression.check(
        {"loglike_prior": loglike_prior, "loglike_converge": r.loglike},
        basename="test_workplace_location_loglike",
    )
    _regression_check(dataframe_regression, m.pf)
    size_spec = update_size_spec(
        m,
        data,
        result_dir=None,
        output_file=None,
    )
    dataframe_regression.check(
        size_spec,
        basename="test_workplace_location_size_spec",
        default_tolerance=dict(atol=1e-6, rtol=1e-2),
    )


def test_school_location(est_data, num_regression, dataframe_regression):
    from activitysim.estimation.larch import component_model, update_size_spec

    m, data = component_model("school_location", return_data=True)
    m.load_data()
    loglike_prior = m.loglike()
    r = m.maximize_loglike(method="BHHH")
    num_regression.check(
        {"loglike_prior": loglike_prior, "loglike_converge": r.loglike},
        basename="test_school_location_loglike",
    )
    _regression_check(dataframe_regression, m.pf)
    size_spec = update_size_spec(
        m,
        data,
        result_dir=None,
        output_file=None,
    )
    dataframe_regression.check(
        size_spec,
        basename="test_school_location_size_spec",
        default_tolerance=dict(atol=1e-6, rtol=1e-2),
    )


def test_cdap_model(est_data, num_regression, dataframe_regression):
    from activitysim.estimation.larch.cdap import cdap_model

    m = cdap_model()
    m.load_data()
    loglike_prior = m.loglike()
    r = m.maximize_loglike(method="SLSQP", options={"maxiter": 1000})
    num_regression.check(
        {"loglike_prior": loglike_prior, "loglike_converge": r.loglike},
        basename="test_cdap_model_loglike",
    )
    _regression_check(dataframe_regression, m.pf)


def test_nonmand_and_joint_tour_dest_choice(
    est_data, num_regression, dataframe_regression
):
    from activitysim.estimation.larch import component_model

    modelname = ("non_mandatory_tour_destination", "joint_tour_destination")
    m, d = component_model(modelname, return_data=True)
    m.load_data()
    m.doctor(repair_ch_av="-")
    loglike_prior = m.loglike()
    r = m.maximize_loglike(method="SLSQP", options={"maxiter": 1000})
    num_regression.check(
        {"loglike_prior": loglike_prior, "loglike_converge": r.loglike},
        basename="test_nonmand_and_joint_tour_dest_choice_loglike",
    )
    _regression_check(dataframe_regression, m.pf)


def test_tour_and_subtour_mode_choice(est_data, num_regression, dataframe_regression):
    from activitysim.estimation.larch.mode_choice import (
<<<<<<< HEAD
        tour_mode_choice_model,
        atwork_subtour_mode_choice_model,
=======
        atwork_subtour_mode_choice_model,
        tour_mode_choice_model,
>>>>>>> 3b7e5519
    )

    m = tour_mode_choice_model()
    s = atwork_subtour_mode_choice_model()
    m.extend(s)  # join the atwork subtour model to the master group
    m.load_data()
    m.doctor(repair_ch_av="-")
    loglike_prior = m.loglike()
    r = m.maximize_loglike(method="SLSQP", options={"maxiter": 1000})
    num_regression.check(
        {"loglike_prior": loglike_prior, "loglike_converge": r.loglike},
        basename="test_tour_mode_choice_loglike",
    )
    _regression_check(dataframe_regression, m.pf)


def test_nonmand_tour_freq(est_data, num_regression, dataframe_regression):
    from activitysim.estimation.larch.nonmand_tour_freq import nonmand_tour_freq_model

    m = nonmand_tour_freq_model()
    loglike_prior = {}
    for segment_name in m:
        m[segment_name].load_data()
        m[segment_name].doctor(repair_ch_av="-")
        loglike_prior[segment_name] = m[segment_name].loglike()
    r = {}
    for segment_name in m:
        r[segment_name] = m[segment_name].maximize_loglike(
            method="SLSQP", options={"maxiter": 1000}
        )
    loglike_priors = [value for key, value in sorted(loglike_prior.items())]
    loglike_converge = [value.loglike for key, value in sorted(r.items())]
    num_regression.check(
        {"loglike_prior": loglike_priors, "loglike_converge": loglike_converge},
        basename="test_nonmand_tour_freq_loglike",
    )
    _regression_check(dataframe_regression, pd.concat([x.pf for x in m.values()]))<|MERGE_RESOLUTION|>--- conflicted
+++ resolved
@@ -249,13 +249,8 @@
 
 def test_tour_and_subtour_mode_choice(est_data, num_regression, dataframe_regression):
     from activitysim.estimation.larch.mode_choice import (
-<<<<<<< HEAD
-        tour_mode_choice_model,
-        atwork_subtour_mode_choice_model,
-=======
         atwork_subtour_mode_choice_model,
         tour_mode_choice_model,
->>>>>>> 3b7e5519
     )
 
     m = tour_mode_choice_model()
