# ActivitySim
# See full license in LICENSE.txt.
import logging
import os
import time
import multiprocessing
import numba

from contextlib import contextmanager

import pandas as pd
import numpy as np

from activitysim.core import assign
from activitysim.core import config
from activitysim.core import simulate
from activitysim.core import pipeline
from activitysim.core import tracing
from activitysim.core import chunk
from activitysim.core import inject
from activitysim.core import los

from activitysim.core import pathbuilder

logger = logging.getLogger(__name__)


@contextmanager
def lock_data(lock):
    if lock is not None:
        with lock:
            yield
    else:
        yield


@numba.njit(nogil=True)
def any_nans(data):
    # equivalent to np.isnan(x).any()
    # short circuit in any nans - but the real point is to save memory (np.flat is a nop-copy iterator)
    for x in data.flat:
        if np.isnan(x):
            return True
    return False


@numba.njit(nogil=True)
def num_nans(data):
    # equivalent to np.isnan(x).sum() but with no transient memory overhead (np.flat is a nop-copy iterator)
    n = 0
    for x in data.flat:
        if np.isnan(x):
            n += 1
    return n


def any_uninitialized(data, lock=None):

    with lock_data(lock):
        result = any_nans(data)
    return result


def num_uninitialized(data, lock=None):

    with lock_data(lock):
        result = num_nans(data)
    return result

@inject.step()
def initialize_los(network_los):
    """
    Currently, this step is only needed for THREE_ZONE systems in which the tap_tap_utilities are precomputed
    in the (presumably subsequent) initialize_tvpb step.

    Adds attribute_combinations_df table to the pipeline so that it can be used to as the slicer
    for multiprocessing the initialize_tvpb s.tep

    FIXME - this step is only strictly necessary when multiprocessing, but initialize_tvpb would need to be tweaked
    FIXME - to instantiate attribute_combinations_df if the pipeline table version were not available.
    """

    trace_label = 'initialize_los'

    if network_los.zone_system == los.THREE_ZONE:

        tap_cache = network_los.tvpb.tap_cache
        uid_calculator = network_los.tvpb.uid_calculator
        attribute_combinations_df = uid_calculator.scalar_attribute_combinations()

        # - write table to pipeline (so we can slice it, when multiprocessing)
        pipeline.replace_table('attribute_combinations', attribute_combinations_df)

        # clean up any unwanted cache files from previous run
        if network_los.rebuild_tvpb_cache:
            network_los.tvpb.tap_cache.cleanup()

        # if multiprocessing make sure shared cache is filled with np.nan
        # so that initialize_tvpb subprocesses can detect when cache is fully populated
        if network_los.multiprocess():
            data, lock = tap_cache.get_data_and_lock_from_buffers()  # don't need lock here since single process

            if os.path.isfile(tap_cache.cache_path):
                # fully populated cache should have been loaded from saved cache
                assert not network_los.rebuild_tvpb_cache
                assert not any_uninitialized(data, lock=None)
            else:
                # shared cache should be filled with np.nan so that initialize_tvpb
                # subprocesses can detect when cache is fully populated
                with lock_data(lock):
                    np.copyto(data, np.nan)


<<<<<<< HEAD
def initialize_tvpb_calc_row_size(choosers, network_los, trace_label):
    """
    rows_per_chunk calculator for trip_purpose
    """

    sizer = chunk.RowSizeEstimator(trace_label)

    model_settings = \
        network_los.setting(f'TVPB_SETTINGS.tour_mode_choice.tap_tap_settings')
    attributes_as_columns = \
        network_los.setting('TVPB_SETTINGS.tour_mode_choice.tap_tap_settings.attributes_as_columns', [])

    #  expression_values for each spec row
    sizer.add_elements(len(choosers.columns), 'choosers')

    #  expression_values for each spec row
    sizer.add_elements(len(attributes_as_columns), 'attributes_as_columns')

    preprocessor_settings = model_settings.get('PREPROCESSOR')
    if preprocessor_settings:

        preprocessor_spec_name = preprocessor_settings.get('SPEC', None)

        if not preprocessor_spec_name.endswith(".csv"):
            preprocessor_spec_name = f'{preprocessor_spec_name}.csv'
        expressions_spec = assign.read_assignment_spec(config.config_file_path(preprocessor_spec_name))

        sizer.add_elements(expressions_spec.shape[0], 'preprocessor')

    #  expression_values for each spec row
    spec = simulate.read_model_spec(file_name=model_settings['SPEC'])
    sizer.add_elements(spec.shape[0], 'expression_values')

    #  expression_values for each spec row
    sizer.add_elements(spec.shape[1], 'utilities')

    row_size = sizer.get_hwm()

    return row_size


def compute_utilities_for_attribute_tuple(network_los, scalar_attributes, data, chunk_size, trace_label):
=======
def compute_utilities_for_atttribute_tuple(network_los, scalar_attributes, data, chunk_size, trace_label):
>>>>>>> 2fc95ca4

    # scalar_attributes is a dict of attribute name/value pairs for this combination
    # (e.g. {'demographic_segment': 0, 'tod': 'AM', 'access_mode': 'walk'})

    logger.info(f"{trace_label} scalar_attributes: {scalar_attributes}")

    uid_calculator = network_los.tvpb.uid_calculator

    attributes_as_columns = \
        network_los.setting('TVPB_SETTINGS.tour_mode_choice.tap_tap_settings.attributes_as_columns', [])
    model_settings = \
        network_los.setting(f'TVPB_SETTINGS.tour_mode_choice.tap_tap_settings')
    model_constants = \
        network_los.setting(f'TVPB_SETTINGS.tour_mode_choice.CONSTANTS').copy()
    model_constants.update(scalar_attributes)

    data = data.reshape(uid_calculator.fully_populated_shape)

    # get od skim_offset dataframe with uid index corresponding to scalar_attributes
    choosers_df = uid_calculator.get_od_dataframe(scalar_attributes)

    # choosers_df is pretty big and was custom made for compute_utilities but we don't need to chunk_log it
    # since it is created outside of adaptive_chunked_choosers and so will show up in baseline
    assert not chunk.chunk_logging()  # otherwise we should chunk_log this

    chunk_tag = 'initialize_tvpb'  # all attribute_combinations can use same cached data for row_size calc

    for i, chooser_chunk, chunk_trace_label \
            in chunk.adaptive_chunked_choosers(choosers_df, chunk_size, trace_label, chunk_tag=chunk_tag):

        # we should count choosers_df as chunk overhead since its pretty big and was custom made for compute_utilities
        assert chooser_chunk._is_view  # otherwise copying it is wasteful
        chooser_chunk = chooser_chunk.copy()
        chunk.log_df(trace_label, 'attribute_chooser_chunk', chooser_chunk)

        # add any attribute columns specified as column attributes in settings (the rest will be scalars in locals_dict)
        for attribute_name in attributes_as_columns:
            chooser_chunk[attribute_name] = scalar_attributes[attribute_name]

        chunk.log_df(trace_label, 'attribute_chooser_chunk', chooser_chunk)

        utilities_df = \
            pathbuilder.compute_utilities(network_los,
                                          model_settings=model_settings,
                                          choosers=chooser_chunk,
                                          model_constants=model_constants,
                                          trace_label=trace_label)

        chunk.log_df(trace_label, 'utilities_df', utilities_df)

        assert len(utilities_df) == len(chooser_chunk)
        assert len(utilities_df.columns) == data.shape[1]
        assert not any_uninitialized(utilities_df.values)

        data[chooser_chunk.index.values, :] = utilities_df.values

        del chooser_chunk
        chunk.log_df(trace_label, 'attribute_chooser_chunk', None)

    logger.debug(f"{trace_label} updated utilities")

@inject.step()
def initialize_tvpb(network_los, attribute_combinations, chunk_size):
    """
    Initialize STATIC tap_tap_utility cache and write mmap to disk.

    uses pipeline attribute_combinations table created in initialize_los to determine which attribute tuples
    to compute utilities for.

    if we are single-processing, this will be the entire set of attribute tuples required to fully populate cache

    if we are multiprocessing, then the attribute_combinations will have been sliced and we compute only a subset
    of the tuples (and the other processes will compute the rest). All process wait until the cache is fully
<<<<<<< HEAD
    populated before returning, and the locutor process writes the results.
=======
    populated before returning, and the spokesman/locutor process writes the results.
>>>>>>> xborder


    FIXME - if we did not close this, we could avoid having to reload it from mmap when single-process?
    """

    trace_label = 'initialize_tvpb'

    if network_los.zone_system != los.THREE_ZONE:
        logger.info(f"{trace_label} - skipping step because zone_system is not THREE_ZONE")
        return

    attribute_combinations_df = attribute_combinations.to_frame()
    multiprocess = network_los.multiprocess()
    uid_calculator = network_los.tvpb.uid_calculator

    tap_cache = network_los.tvpb.tap_cache
    assert not tap_cache.is_open

    # if cache already exists,
    if os.path.isfile(tap_cache.cache_path):
        # otherwise should have been deleted by TVPBCache.cleanup in initialize_los step
        assert not network_los.rebuild_tvpb_cache
        logger.info(f"{trace_label} skipping rebuild of STATIC cache because rebuild_tvpb_cache setting is False"
                    f" and cache already exists: {tap_cache.cache_path}")
        return

    if multiprocess:
        # we will compute 'skim' chunks at offsets specified by our slice of attribute_combinations_df
        data, lock = tap_cache.get_data_and_lock_from_buffers()
    else:
        data = tap_cache.allocate_data_buffer(shared=False)
        lock = None

    logger.debug(f"{trace_label} processing {len(attribute_combinations_df)} attribute_combinations")
    logger.debug(f"{trace_label} compute utilities for attribute_combinations_df\n{attribute_combinations_df}")

    for offset, scalar_attributes in attribute_combinations_df.to_dict('index').items():
        # compute utilities for this 'skim' with a single full set of scalar attributes

        offset = network_los.tvpb.uid_calculator.get_skim_offset(scalar_attributes)
        tuple_trace_label = tracing.extend_trace_label(trace_label, f'offset{offset}')

        compute_utilities_for_attribute_tuple(network_los, scalar_attributes, data, chunk_size, tuple_trace_label)

        # make sure we populated the entire offset
        assert not any_uninitialized(data.reshape(uid_calculator.skim_shape)[offset], lock)


    if multiprocess and not inject.get_injectable('locutor', False):
        return

    write_results = not multiprocess or inject.get_injectable('locutor', False)
    if write_results:

        if multiprocess:
            # if multiprocessing, wait for all processes to fully populate share data before writing results
            # (the other processes don't have to wait, since we were sliced by attribute combination
            # and they must wait to coalesce at the end of the multiprocessing_step)
            # FIXME testing entire array is costly in terms of RAM)

            while any_uninitialized(data, lock):
                logger.debug(f"{trace_label}.{multiprocessing.current_process().name} waiting for other processes"
                             f" to populate {num_uninitialized(data, lock)} uninitialized data values")
                time.sleep(5)

        logger.info(f"{trace_label} writing static cache.")
        with lock_data(lock):
            tap_cache.write_static_cache(data)<|MERGE_RESOLUTION|>--- conflicted
+++ resolved
@@ -110,8 +110,6 @@
                 with lock_data(lock):
                     np.copyto(data, np.nan)
 
-
-<<<<<<< HEAD
 def initialize_tvpb_calc_row_size(choosers, network_los, trace_label):
     """
     rows_per_chunk calculator for trip_purpose
@@ -154,9 +152,6 @@
 
 
 def compute_utilities_for_attribute_tuple(network_los, scalar_attributes, data, chunk_size, trace_label):
-=======
-def compute_utilities_for_atttribute_tuple(network_los, scalar_attributes, data, chunk_size, trace_label):
->>>>>>> 2fc95ca4
 
     # scalar_attributes is a dict of attribute name/value pairs for this combination
     # (e.g. {'demographic_segment': 0, 'tod': 'AM', 'access_mode': 'walk'})
@@ -230,11 +225,7 @@
 
     if we are multiprocessing, then the attribute_combinations will have been sliced and we compute only a subset
     of the tuples (and the other processes will compute the rest). All process wait until the cache is fully
-<<<<<<< HEAD
     populated before returning, and the locutor process writes the results.
-=======
-    populated before returning, and the spokesman/locutor process writes the results.
->>>>>>> xborder
 
 
     FIXME - if we did not close this, we could avoid having to reload it from mmap when single-process?
