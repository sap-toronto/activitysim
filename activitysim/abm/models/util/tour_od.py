--- conflicted
+++ resolved
@@ -757,12 +757,8 @@
         model_settings,
         network_los,
         chunk_size,
-<<<<<<< HEAD
+        chunk_tag,
         trace_label, 'end', 'start', 'duration')
-=======
-        chunk_tag,
-        trace_label, 'start', 'end', 'duration')
->>>>>>> 9c95a9bf
 
     od_sample['tour_mode_choice_logsum'] = logsums
 
