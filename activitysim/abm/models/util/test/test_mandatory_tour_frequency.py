--- conflicted
+++ resolved
@@ -13,14 +13,11 @@
 from ..tour_frequency import process_mandatory_tours
 
 
-<<<<<<< HEAD
-=======
 @pytest.fixture(scope="module")
 def configs_dir():
     return os.path.join(os.path.dirname(__file__), "configs")
 
 
->>>>>>> 1e8164b4
 def setup_function():
     configs_dir = os.path.join(os.path.dirname(__file__), "configs")
     inject.add_injectable("configs_dir", configs_dir)
